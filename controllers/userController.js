// controllers/userController.js
const User = require("../models/User");
const jwt = require("jsonwebtoken");
const dotenv = require("dotenv");
const bcrypt = require("bcryptjs");
<<<<<<< HEAD
const generateCustomId = require("../middlewares/generateCustomId");
const { generateToken } = require("../middlewares/jsontoken");
=======
>>>>>>> ad17a1aa

dotenv.config();
// Get all users
exports.getAllUsers = async (req, res) => {
  try {
    const users = await User.find();
    res.json(users);
  } catch (error) {
    res.status(500).json({ message: error.message });
  }
};

// Create a new user
exports.createUser = async (req, res) => {
  const { name, email, phone, password, role } = req.body;

  const userId = await generateCustomId(User, "userId");

  // Validate required fields
  if (!name || !email || !phone || !password || !role) {
    return res.status(400).json({ message: "All fields are required" });
  }

  try {
    // Check if the user already exists
    const existingUser = await User.findOne({ email });
    if (existingUser) {
      return res.status(400).json({ message: "Email already in use" });
    }

    // Create new user
    const newUser = new User({ userId, name, email, phone, password, role });
    const savedUser = await newUser.save();

    // Generate JWT token
    const token = generateToken(savedUser);

    // Respond with the created user and token
    res.status(201).json({ user: savedUser, token });
  } catch (error) {
    res.status(500).json({ message: error.message });
  }
};

exports.loginUser = async (req, res) => {
  const { emailOrPhone, password, role } = req.body;

  if (!emailOrPhone || !password || !role) {
    return res.status(400).json({ message: "All fields are required" });
  }

  try {
    const user = await User.findOne({
      $or: [{ email: emailOrPhone }, { phone: emailOrPhone }],
    });

    if (!user) {
      return res.status(400).json({ message: "Invalid credentials" });
    }

    const isMatch = await bcrypt.compare(password, user.password);
    if (!isMatch) {
      return res.status(400).json({ message: "Invalid credentials" });
    }

    const token = generateToken(user);

    res.status(200).json({ user, token, name: user.name });
  } catch (error) {
    res.status(500).json({ message: error.message });
  }
<<<<<<< HEAD
};

exports.deleteUser = async (req, res) => {};
=======
};
>>>>>>> ad17a1aa
<|MERGE_RESOLUTION|>--- conflicted
+++ resolved
@@ -3,11 +3,9 @@
 const jwt = require("jsonwebtoken");
 const dotenv = require("dotenv");
 const bcrypt = require("bcryptjs");
-<<<<<<< HEAD
+
 const generateCustomId = require("../middlewares/generateCustomId");
 const { generateToken } = require("../middlewares/jsontoken");
-=======
->>>>>>> ad17a1aa
 
 dotenv.config();
 // Get all users
@@ -79,10 +77,7 @@
   } catch (error) {
     res.status(500).json({ message: error.message });
   }
-<<<<<<< HEAD
 };
 
 exports.deleteUser = async (req, res) => {};
-=======
-};
->>>>>>> ad17a1aa
+
